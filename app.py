from flask import Flask, render_template, request, send_file
import io
import os
from PIL import Image
import numpy as np
import cv2
from rembg import remove, new_session
import uuid
import time
import logging

<<<<<<< HEAD
# Setup logging
logging.basicConfig(level=logging.INFO)
=======
# Setup detailed logging
logging.basicConfig(level=logging.DEBUG)
>>>>>>> f3855dcb
logger = logging.getLogger(__name__)

app = Flask(__name__)
UPLOAD_FOLDER = 'static/uploads'
PROCESSED_FOLDER = 'static/processed'

os.makedirs(UPLOAD_FOLDER, exist_ok=True)
os.makedirs(PROCESSED_FOLDER, exist_ok=True)

<<<<<<< HEAD
# Initialize sessions - only use the most reliable models
human_session = new_session("u2net_human_seg")
general_session = new_session("u2net")  # Most reliable general model
=======
# Initialize multiple specialized sessions for better accuracy
human_session = new_session("u2net_human_seg")
general_session = new_session("isnet-general-use")
product_session = new_session("u2netp")  # Better for products
portrait_session = new_session("u2net_cloth_seg")  # Good for clothing
>>>>>>> f3855dcb

@app.route('/')
def index():
    return render_template('index.html')

@app.route('/remove-bg', methods=['POST'])
def remove_background():
    if 'image' not in request.files:
        return render_template('index.html', error='No image uploaded')
    
    file = request.files['image']
    if not file or file.filename == '':
        return render_template('index.html', error='No image selected')
    
    # Create unique filename to avoid conflicts
    temp_filename = f"upload_{uuid.uuid4()}.png"
    temp_path = os.path.join(UPLOAD_FOLDER, temp_filename)
    file.save(temp_path)
    
    try:
        # Simple parameters - focus on reliability
        params = {
            'alpha_matting': 'alpha_matting' in request.form,
            'foreground_threshold': int(request.form.get('foreground_threshold', 240)),
            'background_threshold': int(request.form.get('background_threshold', 10)),
            'erode_size': int(request.form.get('erode_size', 10)),
            'subject_type': request.form.get('subject_type', 'general'),
            'fine_tune': 'fine_tune' in request.form,
            'quality': request.form.get('quality', 'high')
        }
        
        with open(temp_path, 'rb') as img_file:
            img_data = img_file.read()
        
<<<<<<< HEAD
        # Process image with simplified approach
        result = process_image(img_data, params)
=======
        start_time = time.time()
        
        # First detect subject type if auto-detection is enabled
        if params['subject_type'] == 'auto':
            params['subject_type'] = detect_subject_type(img_data)
            logger.debug(f"Auto-detected subject type: {params['subject_type']}")
        
        result = remove_background_advanced(img_data, **params)
>>>>>>> f3855dcb
        
        output_filename = f"processed_{uuid.uuid4()}.png"
        output_path = os.path.join(PROCESSED_FOLDER, output_filename)
<<<<<<< HEAD
        result.save(output_path, format='PNG')
=======
        logger.debug(f"Saving processed image to {output_path}")
        
        # Apply compression based on quality setting
        if params['quality'] == 'high':
            result.save(output_path, format='PNG', compress_level=1)
        else:
            result.save(output_path, format='PNG', optimize=True, compress_level=6)
        
        logger.info(f"Processing time: {time.time() - start_time:.2f} seconds")
>>>>>>> f3855dcb
        
        return render_template('index.html',
                          result_image=f"processed/{output_filename}",
                          original_image=f"uploads/{temp_filename}")
        
    except Exception as e:
        logger.error(f"Error: {str(e)}")
        return render_template('index.html', error=f'Processing failed: {str(e)}')

<<<<<<< HEAD
def process_image(img_data, params):
    """Simple, reliable image processing"""
    try:
        # Choose the right model
        session = human_session if params['subject_type'] == 'human' else general_session
=======
def detect_subject_type(img_data):
    """Automatically detect subject type based on image content"""
    try:
        # Load image
        img = Image.open(io.BytesIO(img_data)).convert('RGB')
        img_array = np.array(img)
        
        # Convert to OpenCV format
        img_cv = cv2.cvtColor(img_array, cv2.COLOR_RGB2BGR)
        
        # Use face detection to identify humans
        face_cascade = cv2.CascadeClassifier(cv2.data.haarcascades + 'haarcascade_frontalface_default.xml')
        gray = cv2.cvtColor(img_cv, cv2.COLOR_BGR2GRAY)
        faces = face_cascade.detectMultiScale(gray, 1.1, 4)
        
        if len(faces) > 0:
            return 'human'
        
        # Check for product characteristics (high contrast, centered object)
        gray_blur = cv2.GaussianBlur(gray, (15, 15), 0)
        edges = cv2.Canny(gray_blur, 50, 150)
        contours, _ = cv2.findContours(edges, cv2.RETR_EXTERNAL, cv2.CHAIN_APPROX_SIMPLE)
        
        if contours:
            # Sort contours by area
            contours = sorted(contours, key=cv2.contourArea, reverse=True)
            largest_contour = contours[0]
            x, y, w, h = cv2.boundingRect(largest_contour)
            
            # Check if object is centered and of reasonable size
            center_x, center_y = img_cv.shape[1] // 2, img_cv.shape[0] // 2
            contour_center_x = x + w // 2
            contour_center_y = y + h // 2
            
            is_centered = (abs(center_x - contour_center_x) < img_cv.shape[1] * 0.2 and 
                          abs(center_y - contour_center_y) < img_cv.shape[0] * 0.2)
            
            is_large_enough = (w * h) > (img_cv.shape[0] * img_cv.shape[1] * 0.1)
            
            if is_centered and is_large_enough:
                return 'product'
        
        # Default to general if nothing specific detected
        return 'general'
        
    except Exception as e:
        logger.error(f"Error in detect_subject_type: {str(e)}", exc_info=True)
        return 'general'  # Default to general on error

def remove_background_advanced(img_data, alpha_matting=True, 
                             foreground_threshold=240,
                             background_threshold=10,
                             erode_size=10,
                             subject_type='general',
                             fine_tune=False,
                             quality='high'):
    """
    Advanced background removal with multi-model approach and refinement
    """
    try:
        logger.debug(f"Starting advanced background removal for {subject_type}")
        
        # Select appropriate session based on subject type
        if subject_type == 'human':
            session = human_session
        elif subject_type == 'product':
            session = product_session
        elif subject_type == 'portrait':
            session = portrait_session
        else:
            session = general_session
        
        # Apply higher quality settings for high quality mode
        if quality == 'high':
            alpha_matting = True
            post_process_mask = True
        else:
            post_process_mask = False
>>>>>>> f3855dcb
        
        # Use rembg with minimal post-processing
        output = remove(
            img_data,
            session=session,
<<<<<<< HEAD
            alpha_matting=params['alpha_matting'],
            alpha_matting_foreground_threshold=params['foreground_threshold'],
            alpha_matting_background_threshold=params['background_threshold'],
            alpha_matting_erode_size=params['erode_size']
        )
        
        # Load as PIL image and ensure RGBA
        result_img = Image.open(io.BytesIO(output)).convert('RGBA')
        
        # Basic post-processing for cleaner edges
        img_array = np.array(result_img)
=======
            alpha_matting=alpha_matting,
            alpha_matting_foreground_threshold=foreground_threshold,
            alpha_matting_background_threshold=background_threshold,
            alpha_matting_erode_size=erode_size,
            post_process_mask=post_process_mask
        )
        
        # Load original for color correction and enhancements
        logger.debug("Loading original image")
        original_img = Image.open(io.BytesIO(img_data)).convert('RGB')
        original_array = np.array(original_img)
        
        # Process rembg result
        logger.debug("Processing rembg output")
        img = Image.open(io.BytesIO(output)).convert('RGBA')
        img_array = np.array(img)
>>>>>>> f3855dcb
        
        # Simple threshold for clean background/foreground separation
        alpha = img_array[:,:,3]
<<<<<<< HEAD
        alpha = np.where(alpha > 20, 255, 0).astype(np.uint8)
        img_array[:,:,3] = alpha
        
        # Make fully transparent pixels completely black (0,0,0,0)
        mask = alpha == 0
        img_array[mask, 0:3] = 0
        
        return Image.fromarray(img_array)
        
    except Exception as e:
        logger.error(f"Processing error: {str(e)}")
        # Return original image on failure
        return Image.open(io.BytesIO(img_data))
=======
        logger.debug(f"Alpha channel stats - min: {alpha.min()}, max: {alpha.max()}, mean: {alpha.mean():.2f}")
        
        # Apply specific enhancements based on subject type
        if subject_type == 'human':
            refined_alpha = enhance_human_mask(alpha, original_array)
        elif subject_type == 'product':
            refined_alpha = enhance_product_mask(alpha, original_array)
        elif subject_type == 'portrait':
            refined_alpha = enhance_portrait_mask(alpha, original_array)
        else:
            refined_alpha = enhance_general_mask(alpha, original_array)
        
        # Advanced post-processing for fine details
        if fine_tune:
            logger.debug("Applying fine-tuning to mask")
            refined_alpha = refine_edges(refined_alpha, original_array)
        
        # Apply refined alpha
        img_array[:,:,3] = refined_alpha
        
        # Apply color correction to maintain original colors
        logger.debug("Applying color correction")
        mask = img_array[:,:,3] > 0
        img_array[mask, :3] = original_array[mask]
        
        # Final cleanup for perfect transparency
        img_array[~mask, :3] = 0  # Zero out RGB for fully transparent areas
        
        return Image.fromarray(img_array)
    
    except Exception as e:
        logger.error(f"Error in remove_background_advanced: {str(e)}", exc_info=True)
        # Fallback to original image on error
        return Image.open(io.BytesIO(img_data))

def enhance_human_mask(alpha, original_array):
    """Enhanced mask processing for human subjects"""
    try:
        logger.debug("Enhancing human mask")
        
        # Convert to YCrCb for better skin tone detection
        ycrcb = cv2.cvtColor(original_array, cv2.COLOR_RGB2YCrCb)
        
        # Skin detection in YCrCb space (more accurate than HSV for skin)
        lower_skin = np.array([0, 133, 77], dtype=np.uint8)
        upper_skin = np.array([255, 173, 127], dtype=np.uint8)
        skin_mask = cv2.inRange(ycrcb, lower_skin, upper_skin)
        
        # Hair detection using grayscale and adaptive thresholding
        gray = cv2.cvtColor(original_array, cv2.COLOR_RGB2GRAY)
        blur = cv2.GaussianBlur(gray, (5, 5), 0)
        _, hair_mask = cv2.threshold(blur, 50, 255, cv2.THRESH_BINARY_INV + cv2.THRESH_OTSU)
        
        # Combine masks
        combined_mask = cv2.bitwise_or(skin_mask, hair_mask)
        
        # Create kernels for morphological operations
        kernel_small = np.ones((3,3), np.uint8)
        kernel_medium = np.ones((5,5), np.uint8)
        
        # Clean up the mask with morphological operations
        combined_mask = cv2.morphologyEx(combined_mask, cv2.MORPH_CLOSE, kernel_medium)
        combined_mask = cv2.morphologyEx(combined_mask, cv2.MORPH_OPEN, kernel_small)
        
        # Enhanced alpha
        alpha_enhanced = np.maximum(alpha, combined_mask)
        
        # Final cleanup
        alpha_refined = cv2.GaussianBlur(alpha_enhanced, (3, 3), 0)
        alpha_refined = np.where(alpha_refined > 10, 255, 0).astype(np.uint8)
        
        return alpha_refined
    
    except Exception as e:
        logger.error(f"Error in enhance_human_mask: {str(e)}", exc_info=True)
        return alpha

def enhance_product_mask(alpha, original_array):
    """Enhanced mask processing for product images"""
    try:
        logger.debug("Enhancing product mask")
        
        # Convert to LAB color space for better color segmentation
        lab = cv2.cvtColor(original_array, cv2.COLOR_RGB2LAB)
        
        # Use L channel for luminance-based segmentation
        l_channel = lab[:,:,0]
        
        # Adaptive thresholding for better edge detection
        thresh = cv2.adaptiveThreshold(
            l_channel, 255, cv2.ADAPTIVE_THRESH_GAUSSIAN_C, 
            cv2.THRESH_BINARY_INV, 11, 2
        )
        
        # Create kernels for morphological operations
        kernel = np.ones((5,5), np.uint8)
        
        # Clean up the mask
        thresh = cv2.morphologyEx(thresh, cv2.MORPH_CLOSE, kernel)
        
        # Combine with alpha
        alpha_enhanced = np.maximum(alpha, thresh)
        
        # Smooth edges
        alpha_refined = cv2.GaussianBlur(alpha_enhanced, (3, 3), 0)
        
        # Binarize the result with a low threshold to keep fine details
        alpha_refined = np.where(alpha_refined > 5, 255, 0).astype(np.uint8)
        
        return alpha_refined
    
    except Exception as e:
        logger.error(f"Error in enhance_product_mask: {str(e)}", exc_info=True)
        return alpha

def enhance_portrait_mask(alpha, original_array):
    """Enhanced mask processing for portrait/clothing images"""
    try:
        logger.debug("Enhancing portrait/clothing mask")
        
        # Convert to HSV for better color segmentation
        hsv = cv2.cvtColor(original_array, cv2.COLOR_RGB2HSV)
        
        # Detect high saturation regions (likely clothing)
        saturation = hsv[:,:,1]
        _, sat_mask = cv2.threshold(saturation, 30, 255, cv2.THRESH_BINARY)
        
        # Combine with alpha
        alpha_enhanced = np.maximum(alpha, sat_mask)
        
        # Edge preservation
        edges = cv2.Canny(original_array, 100, 200)
        dilated_edges = cv2.dilate(edges, np.ones((3,3), np.uint8), iterations=1)
        
        # Combine with edges
        alpha_enhanced = np.maximum(alpha_enhanced, dilated_edges)
        
        # Clean up
        kernel = np.ones((5,5), np.uint8)
        alpha_refined = cv2.morphologyEx(alpha_enhanced, cv2.MORPH_CLOSE, kernel)
        
        # Binarize with threshold that preserves details
        alpha_refined = np.where(alpha_refined > 5, 255, 0).astype(np.uint8)
        
        return alpha_refined
    
    except Exception as e:
        logger.error(f"Error in enhance_portrait_mask: {str(e)}", exc_info=True)
        return alpha

def enhance_general_mask(alpha, original_array):
    """Enhanced mask processing for general objects"""
    try:
        logger.debug("Enhancing general mask")
        
        # Convert to grayscale
        gray = cv2.cvtColor(original_array, cv2.COLOR_RGB2GRAY)
        
        # Edge detection
        edges = cv2.Canny(gray, 50, 150)
        
        # Dilate edges to ensure they're included
        dilated_edges = cv2.dilate(edges, np.ones((3,3), np.uint8), iterations=1)
        
        # Combine with alpha
        alpha_enhanced = np.maximum(alpha, dilated_edges)
        
        # Smooth using bilateral filter to preserve edges
        alpha_float = alpha_enhanced.astype(np.float32) / 255.0
        alpha_filtered = cv2.bilateralFilter(alpha_float, 9, 75, 75)
        alpha_filtered = (alpha_filtered * 255).astype(np.uint8)
        
        # Binarize with threshold
        alpha_refined = np.where(alpha_filtered > 10, 255, 0).astype(np.uint8)
        
        return alpha_refined
    
    except Exception as e:
        logger.error(f"Error in enhance_general_mask: {str(e)}", exc_info=True)
        return alpha

def refine_edges(alpha, original_array):
    """Advanced edge refinement for fine details"""
    try:
        logger.debug("Applying edge refinement")
        
        # Convert alpha to float for processing
        alpha_float = alpha.astype(np.float32) / 255.0
        
        # Edge detection on original image
        gray = cv2.cvtColor(original_array, cv2.COLOR_RGB2GRAY)
        edges = cv2.Canny(gray, 50, 150)
        
        # Create gradient mask from edges
        gradient = cv2.distanceTransform(255 - edges, cv2.DIST_L2, 3)
        gradient = 1.0 - cv2.normalize(gradient, None, 0, 1, cv2.NORM_MINMAX)
        
        # Guided filter for edge-aware smoothing
        guided_filter = cv2.ximgproc.createGuidedFilter(gray, 3, 0.01)
        refined = guided_filter.filter(alpha_float, gradient)
        
        # Convert back to uint8
        refined = (refined * 255).astype(np.uint8)
        
        # Final threshold to clean up
        refined = np.where(refined > 127, 255, 0).astype(np.uint8)
        
        return refined
    
    except Exception as e:
        logger.error(f"Error in refine_edges: {str(e)}", exc_info=True)
        return alpha
>>>>>>> f3855dcb

@app.route('/download/<filename>')
def download(filename):
    return send_file(os.path.join(PROCESSED_FOLDER, filename), as_attachment=True)

if __name__ == '__main__':
    app.run(debug=True)<|MERGE_RESOLUTION|>--- conflicted
+++ resolved
@@ -9,13 +9,8 @@
 import time
 import logging
 
-<<<<<<< HEAD
-# Setup logging
-logging.basicConfig(level=logging.INFO)
-=======
 # Setup detailed logging
-logging.basicConfig(level=logging.DEBUG)
->>>>>>> f3855dcb
+logging.basicConfig(level=logging.DEBUG)  # Changed to DEBUG for more info
 logger = logging.getLogger(__name__)
 
 app = Flask(__name__)
@@ -25,17 +20,9 @@
 os.makedirs(UPLOAD_FOLDER, exist_ok=True)
 os.makedirs(PROCESSED_FOLDER, exist_ok=True)
 
-<<<<<<< HEAD
-# Initialize sessions - only use the most reliable models
-human_session = new_session("u2net_human_seg")
-general_session = new_session("u2net")  # Most reliable general model
-=======
-# Initialize multiple specialized sessions for better accuracy
-human_session = new_session("u2net_human_seg")
-general_session = new_session("isnet-general-use")
-product_session = new_session("u2netp")  # Better for products
-portrait_session = new_session("u2net_cloth_seg")  # Good for clothing
->>>>>>> f3855dcb
+# Initialize sessions
+human_session = new_session("u2net_human_seg")  # Optimized for humans
+general_session = new_session("isnet-general-use")  # For general objects
 
 @app.route('/')
 def index():
@@ -70,35 +57,15 @@
         with open(temp_path, 'rb') as img_file:
             img_data = img_file.read()
         
-<<<<<<< HEAD
-        # Process image with simplified approach
-        result = process_image(img_data, params)
-=======
         start_time = time.time()
-        
-        # First detect subject type if auto-detection is enabled
-        if params['subject_type'] == 'auto':
-            params['subject_type'] = detect_subject_type(img_data)
-            logger.debug(f"Auto-detected subject type: {params['subject_type']}")
-        
-        result = remove_background_advanced(img_data, **params)
->>>>>>> f3855dcb
+        result = remove_background_enhanced(img_data, **params)
         
         output_filename = f"processed_{uuid.uuid4()}.png"
         output_path = os.path.join(PROCESSED_FOLDER, output_filename)
-<<<<<<< HEAD
-        result.save(output_path, format='PNG')
-=======
         logger.debug(f"Saving processed image to {output_path}")
-        
-        # Apply compression based on quality setting
-        if params['quality'] == 'high':
-            result.save(output_path, format='PNG', compress_level=1)
-        else:
-            result.save(output_path, format='PNG', optimize=True, compress_level=6)
+        result.save(output_path, format='PNG', optimize=True)
         
         logger.info(f"Processing time: {time.time() - start_time:.2f} seconds")
->>>>>>> f3855dcb
         
         return render_template('index.html',
                           result_image=f"processed/{output_filename}",
@@ -108,215 +75,98 @@
         logger.error(f"Error: {str(e)}")
         return render_template('index.html', error=f'Processing failed: {str(e)}')
 
-<<<<<<< HEAD
-def process_image(img_data, params):
-    """Simple, reliable image processing"""
-    try:
-        # Choose the right model
-        session = human_session if params['subject_type'] == 'human' else general_session
-=======
-def detect_subject_type(img_data):
-    """Automatically detect subject type based on image content"""
-    try:
-        # Load image
-        img = Image.open(io.BytesIO(img_data)).convert('RGB')
-        img_array = np.array(img)
-        
-        # Convert to OpenCV format
-        img_cv = cv2.cvtColor(img_array, cv2.COLOR_RGB2BGR)
-        
-        # Use face detection to identify humans
-        face_cascade = cv2.CascadeClassifier(cv2.data.haarcascades + 'haarcascade_frontalface_default.xml')
-        gray = cv2.cvtColor(img_cv, cv2.COLOR_BGR2GRAY)
-        faces = face_cascade.detectMultiScale(gray, 1.1, 4)
-        
-        if len(faces) > 0:
-            return 'human'
-        
-        # Check for product characteristics (high contrast, centered object)
-        gray_blur = cv2.GaussianBlur(gray, (15, 15), 0)
-        edges = cv2.Canny(gray_blur, 50, 150)
-        contours, _ = cv2.findContours(edges, cv2.RETR_EXTERNAL, cv2.CHAIN_APPROX_SIMPLE)
-        
-        if contours:
-            # Sort contours by area
-            contours = sorted(contours, key=cv2.contourArea, reverse=True)
-            largest_contour = contours[0]
-            x, y, w, h = cv2.boundingRect(largest_contour)
-            
-            # Check if object is centered and of reasonable size
-            center_x, center_y = img_cv.shape[1] // 2, img_cv.shape[0] // 2
-            contour_center_x = x + w // 2
-            contour_center_y = y + h // 2
-            
-            is_centered = (abs(center_x - contour_center_x) < img_cv.shape[1] * 0.2 and 
-                          abs(center_y - contour_center_y) < img_cv.shape[0] * 0.2)
-            
-            is_large_enough = (w * h) > (img_cv.shape[0] * img_cv.shape[1] * 0.1)
-            
-            if is_centered and is_large_enough:
-                return 'product'
-        
-        # Default to general if nothing specific detected
-        return 'general'
-        
-    except Exception as e:
-        logger.error(f"Error in detect_subject_type: {str(e)}", exc_info=True)
-        return 'general'  # Default to general on error
-
-def remove_background_advanced(img_data, alpha_matting=True, 
+def remove_background_enhanced(img_data, alpha_matting=True, 
                              foreground_threshold=240,
                              background_threshold=10,
                              erode_size=10,
-                             subject_type='general',
-                             fine_tune=False,
-                             quality='high'):
+                             subject_type='general'):
     """
-    Advanced background removal with multi-model approach and refinement
+    Robust background removal with full cleanup
     """
     try:
-        logger.debug(f"Starting advanced background removal for {subject_type}")
+        logger.debug(f"Starting background removal for {subject_type}")
         
-        # Select appropriate session based on subject type
-        if subject_type == 'human':
-            session = human_session
-        elif subject_type == 'product':
-            session = product_session
-        elif subject_type == 'portrait':
-            session = portrait_session
-        else:
-            session = general_session
-        
-        # Apply higher quality settings for high quality mode
-        if quality == 'high':
-            alpha_matting = True
-            post_process_mask = True
-        else:
-            post_process_mask = False
->>>>>>> f3855dcb
+        # Select session
+        session = human_session if subject_type == 'human' else general_session
         
         # Use rembg with minimal post-processing
         output = remove(
             img_data,
             session=session,
-<<<<<<< HEAD
-            alpha_matting=params['alpha_matting'],
-            alpha_matting_foreground_threshold=params['foreground_threshold'],
-            alpha_matting_background_threshold=params['background_threshold'],
-            alpha_matting_erode_size=params['erode_size']
-        )
-        
-        # Load as PIL image and ensure RGBA
-        result_img = Image.open(io.BytesIO(output)).convert('RGBA')
-        
-        # Basic post-processing for cleaner edges
-        img_array = np.array(result_img)
-=======
             alpha_matting=alpha_matting,
             alpha_matting_foreground_threshold=foreground_threshold,
             alpha_matting_background_threshold=background_threshold,
             alpha_matting_erode_size=erode_size,
-            post_process_mask=post_process_mask
+            post_process_mask=True
         )
         
-        # Load original for color correction and enhancements
+        # Load original for color preservation
         logger.debug("Loading original image")
         original_img = Image.open(io.BytesIO(img_data)).convert('RGB')
-        original_array = np.array(original_img)
+        original_array = np.array(original_img, dtype=np.uint8)
         
         # Process rembg result
         logger.debug("Processing rembg output")
         img = Image.open(io.BytesIO(output)).convert('RGBA')
-        img_array = np.array(img)
->>>>>>> f3855dcb
+        img_array = np.array(img, dtype=np.uint8)
         
-        # Simple threshold for clean background/foreground separation
+        if img_array.shape[2] != 4:
+            logger.warning("Image has no alpha channel")
+            return img
+        
+        # Extract alpha
         alpha = img_array[:,:,3]
-<<<<<<< HEAD
-        alpha = np.where(alpha > 20, 255, 0).astype(np.uint8)
-        img_array[:,:,3] = alpha
+        logger.debug(f"Alpha channel stats - min: {alpha.min()}, max: {alpha.max()}, mean: {alpha.mean():.2f}")
         
-        # Make fully transparent pixels completely black (0,0,0,0)
-        mask = alpha == 0
-        img_array[mask, 0:3] = 0
+        # Aggressive cleanup: trust rembg but ensure full removal
+        alpha_refined = np.where(alpha > 20, 255, 0).astype(np.uint8)  # Very low threshold
+        
+        # Human-specific enhancement
+        if subject_type == 'human':
+            alpha_refined = enhance_human_mask(alpha_refined, original_array)
+        
+        # Apply alpha
+        logger.debug("Applying refined alpha")
+        img_array[:,:,3] = alpha_refined
+        
+        # Final cleanup
+        mask = img_array[:,:,3] > 0
+        logger.debug(f"Foreground pixels: {np.sum(mask)}, Background pixels: {np.sum(~mask)}")
+        img_array[mask, :3] = original_array[mask]  # Original colors
+        img_array[~mask, :3] = 0  # Fully transparent background
         
         return Image.fromarray(img_array)
         
     except Exception as e:
-        logger.error(f"Processing error: {str(e)}")
-        # Return original image on failure
-        return Image.open(io.BytesIO(img_data))
-=======
-        logger.debug(f"Alpha channel stats - min: {alpha.min()}, max: {alpha.max()}, mean: {alpha.mean():.2f}")
-        
-        # Apply specific enhancements based on subject type
-        if subject_type == 'human':
-            refined_alpha = enhance_human_mask(alpha, original_array)
-        elif subject_type == 'product':
-            refined_alpha = enhance_product_mask(alpha, original_array)
-        elif subject_type == 'portrait':
-            refined_alpha = enhance_portrait_mask(alpha, original_array)
-        else:
-            refined_alpha = enhance_general_mask(alpha, original_array)
-        
-        # Advanced post-processing for fine details
-        if fine_tune:
-            logger.debug("Applying fine-tuning to mask")
-            refined_alpha = refine_edges(refined_alpha, original_array)
-        
-        # Apply refined alpha
-        img_array[:,:,3] = refined_alpha
-        
-        # Apply color correction to maintain original colors
-        logger.debug("Applying color correction")
-        mask = img_array[:,:,3] > 0
-        img_array[mask, :3] = original_array[mask]
-        
-        # Final cleanup for perfect transparency
-        img_array[~mask, :3] = 0  # Zero out RGB for fully transparent areas
-        
-        return Image.fromarray(img_array)
-    
-    except Exception as e:
-        logger.error(f"Error in remove_background_advanced: {str(e)}", exc_info=True)
-        # Fallback to original image on error
+        logger.error(f"Error in remove_background_enhanced: {str(e)}", exc_info=True)
         return Image.open(io.BytesIO(img_data))
 
 def enhance_human_mask(alpha, original_array):
-    """Enhanced mask processing for human subjects"""
+    """Enhance mask for human subjects"""
     try:
         logger.debug("Enhancing human mask")
         
-        # Convert to YCrCb for better skin tone detection
-        ycrcb = cv2.cvtColor(original_array, cv2.COLOR_RGB2YCrCb)
+        # Convert to HSV for subject detection
+        hsv = cv2.cvtColor(original_array, cv2.COLOR_RGB2HSV)
         
-        # Skin detection in YCrCb space (more accurate than HSV for skin)
-        lower_skin = np.array([0, 133, 77], dtype=np.uint8)
-        upper_skin = np.array([255, 173, 127], dtype=np.uint8)
-        skin_mask = cv2.inRange(ycrcb, lower_skin, upper_skin)
+        # Broad subject detection
+        lower_bound = np.array([0, 5, 20], dtype=np.uint8)  # Permissive range
+        upper_bound = np.array([180, 255, 255], dtype=np.uint8)
+        subject_mask = cv2.inRange(hsv, lower_bound, upper_bound)
         
-        # Hair detection using grayscale and adaptive thresholding
-        gray = cv2.cvtColor(original_array, cv2.COLOR_RGB2GRAY)
-        blur = cv2.GaussianBlur(gray, (5, 5), 0)
-        _, hair_mask = cv2.threshold(blur, 50, 255, cv2.THRESH_BINARY_INV + cv2.THRESH_OTSU)
+        # Expand subject slightly
+        kernel = np.ones((5,5), np.uint8)
+        subject_mask = cv2.dilate(subject_mask, kernel, iterations=2)
         
-        # Combine masks
-        combined_mask = cv2.bitwise_or(skin_mask, hair_mask)
+        # Refine alpha
+        alpha_refined = alpha.copy()
+        alpha_refined[subject_mask > 0] = 255  # Full opacity for subject
         
-        # Create kernels for morphological operations
-        kernel_small = np.ones((3,3), np.uint8)
-        kernel_medium = np.ones((5,5), np.uint8)
+        # Clean background
+        background_mask = cv2.bitwise_not(subject_mask)
+        alpha_refined[background_mask > 0] = 0  # Force background to transparent
         
-        # Clean up the mask with morphological operations
-        combined_mask = cv2.morphologyEx(combined_mask, cv2.MORPH_CLOSE, kernel_medium)
-        combined_mask = cv2.morphologyEx(combined_mask, cv2.MORPH_OPEN, kernel_small)
-        
-        # Enhanced alpha
-        alpha_enhanced = np.maximum(alpha, combined_mask)
-        
-        # Final cleanup
-        alpha_refined = cv2.GaussianBlur(alpha_enhanced, (3, 3), 0)
-        alpha_refined = np.where(alpha_refined > 10, 255, 0).astype(np.uint8)
+        logger.debug(f"Enhanced alpha stats - min: {alpha_refined.min()}, max: {alpha_refined.max()}")
         
         return alpha_refined
     
@@ -324,143 +174,6 @@
         logger.error(f"Error in enhance_human_mask: {str(e)}", exc_info=True)
         return alpha
 
-def enhance_product_mask(alpha, original_array):
-    """Enhanced mask processing for product images"""
-    try:
-        logger.debug("Enhancing product mask")
-        
-        # Convert to LAB color space for better color segmentation
-        lab = cv2.cvtColor(original_array, cv2.COLOR_RGB2LAB)
-        
-        # Use L channel for luminance-based segmentation
-        l_channel = lab[:,:,0]
-        
-        # Adaptive thresholding for better edge detection
-        thresh = cv2.adaptiveThreshold(
-            l_channel, 255, cv2.ADAPTIVE_THRESH_GAUSSIAN_C, 
-            cv2.THRESH_BINARY_INV, 11, 2
-        )
-        
-        # Create kernels for morphological operations
-        kernel = np.ones((5,5), np.uint8)
-        
-        # Clean up the mask
-        thresh = cv2.morphologyEx(thresh, cv2.MORPH_CLOSE, kernel)
-        
-        # Combine with alpha
-        alpha_enhanced = np.maximum(alpha, thresh)
-        
-        # Smooth edges
-        alpha_refined = cv2.GaussianBlur(alpha_enhanced, (3, 3), 0)
-        
-        # Binarize the result with a low threshold to keep fine details
-        alpha_refined = np.where(alpha_refined > 5, 255, 0).astype(np.uint8)
-        
-        return alpha_refined
-    
-    except Exception as e:
-        logger.error(f"Error in enhance_product_mask: {str(e)}", exc_info=True)
-        return alpha
-
-def enhance_portrait_mask(alpha, original_array):
-    """Enhanced mask processing for portrait/clothing images"""
-    try:
-        logger.debug("Enhancing portrait/clothing mask")
-        
-        # Convert to HSV for better color segmentation
-        hsv = cv2.cvtColor(original_array, cv2.COLOR_RGB2HSV)
-        
-        # Detect high saturation regions (likely clothing)
-        saturation = hsv[:,:,1]
-        _, sat_mask = cv2.threshold(saturation, 30, 255, cv2.THRESH_BINARY)
-        
-        # Combine with alpha
-        alpha_enhanced = np.maximum(alpha, sat_mask)
-        
-        # Edge preservation
-        edges = cv2.Canny(original_array, 100, 200)
-        dilated_edges = cv2.dilate(edges, np.ones((3,3), np.uint8), iterations=1)
-        
-        # Combine with edges
-        alpha_enhanced = np.maximum(alpha_enhanced, dilated_edges)
-        
-        # Clean up
-        kernel = np.ones((5,5), np.uint8)
-        alpha_refined = cv2.morphologyEx(alpha_enhanced, cv2.MORPH_CLOSE, kernel)
-        
-        # Binarize with threshold that preserves details
-        alpha_refined = np.where(alpha_refined > 5, 255, 0).astype(np.uint8)
-        
-        return alpha_refined
-    
-    except Exception as e:
-        logger.error(f"Error in enhance_portrait_mask: {str(e)}", exc_info=True)
-        return alpha
-
-def enhance_general_mask(alpha, original_array):
-    """Enhanced mask processing for general objects"""
-    try:
-        logger.debug("Enhancing general mask")
-        
-        # Convert to grayscale
-        gray = cv2.cvtColor(original_array, cv2.COLOR_RGB2GRAY)
-        
-        # Edge detection
-        edges = cv2.Canny(gray, 50, 150)
-        
-        # Dilate edges to ensure they're included
-        dilated_edges = cv2.dilate(edges, np.ones((3,3), np.uint8), iterations=1)
-        
-        # Combine with alpha
-        alpha_enhanced = np.maximum(alpha, dilated_edges)
-        
-        # Smooth using bilateral filter to preserve edges
-        alpha_float = alpha_enhanced.astype(np.float32) / 255.0
-        alpha_filtered = cv2.bilateralFilter(alpha_float, 9, 75, 75)
-        alpha_filtered = (alpha_filtered * 255).astype(np.uint8)
-        
-        # Binarize with threshold
-        alpha_refined = np.where(alpha_filtered > 10, 255, 0).astype(np.uint8)
-        
-        return alpha_refined
-    
-    except Exception as e:
-        logger.error(f"Error in enhance_general_mask: {str(e)}", exc_info=True)
-        return alpha
-
-def refine_edges(alpha, original_array):
-    """Advanced edge refinement for fine details"""
-    try:
-        logger.debug("Applying edge refinement")
-        
-        # Convert alpha to float for processing
-        alpha_float = alpha.astype(np.float32) / 255.0
-        
-        # Edge detection on original image
-        gray = cv2.cvtColor(original_array, cv2.COLOR_RGB2GRAY)
-        edges = cv2.Canny(gray, 50, 150)
-        
-        # Create gradient mask from edges
-        gradient = cv2.distanceTransform(255 - edges, cv2.DIST_L2, 3)
-        gradient = 1.0 - cv2.normalize(gradient, None, 0, 1, cv2.NORM_MINMAX)
-        
-        # Guided filter for edge-aware smoothing
-        guided_filter = cv2.ximgproc.createGuidedFilter(gray, 3, 0.01)
-        refined = guided_filter.filter(alpha_float, gradient)
-        
-        # Convert back to uint8
-        refined = (refined * 255).astype(np.uint8)
-        
-        # Final threshold to clean up
-        refined = np.where(refined > 127, 255, 0).astype(np.uint8)
-        
-        return refined
-    
-    except Exception as e:
-        logger.error(f"Error in refine_edges: {str(e)}", exc_info=True)
-        return alpha
->>>>>>> f3855dcb
-
 @app.route('/download/<filename>')
 def download(filename):
     return send_file(os.path.join(PROCESSED_FOLDER, filename), as_attachment=True)
